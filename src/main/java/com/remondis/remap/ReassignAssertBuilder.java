--- conflicted
+++ resolved
@@ -8,7 +8,6 @@
 /**
  * This class is used to build an assertion about a reassign operation.
  *
-<<<<<<< HEAD
  * @param <S>
  *        The source object
  * @param <D>
@@ -16,11 +15,6 @@
  * @param <RS>
  *        The type of the selected field.
  *
-=======
- * @param <S> The source object
- * @param <D> The destination object
- * @param <RS> The type of the selected field.
->>>>>>> dc34bffc
  * @author schuettec
  */
 public class ReassignAssertBuilder<S, D, RS> {
@@ -41,25 +35,17 @@
 
   /**
    * Reassings a source field to the specified destination field.
-<<<<<<< HEAD
    *
    * @param destinationSelector
    *        {@link TypedSelector} to select the destination field.
-=======
->>>>>>> dc34bffc
    *
-   * @param destinationSelector {@link TypedSelector} to select the destination field.
    * @return Returns the {@link Mapping} for further mapping configuration.
    */
   public AssertMapping<S, D> to(TypedSelector<RS, D> destinationSelector) {
     denyNull("destinationSelector", destinationSelector);
-    TypedPropertyDescriptor<RS> typedDestProperty = getTypedPropertyFromFieldSelector(ReassignBuilder.ASSIGN,
+  TypedPropertyDescriptor<RS> typedDestProperty = getTypedPropertyFromFieldSelector(ReassignBuilder.ASSIGN,
         this.destination, destinationSelector);
-<<<<<<< HEAD
-    PropertyDescriptor sourceProperty = tSourceProperty.property;
-=======
     PropertyDescriptor sourceProperty = typedSourceProperty.property;
->>>>>>> dc34bffc
     PropertyDescriptor destinationProperty = typedDestProperty.property;
     ReassignTransformation transformation = new ReassignTransformation(asserts.getMapping(), sourceProperty,
         destinationProperty);
